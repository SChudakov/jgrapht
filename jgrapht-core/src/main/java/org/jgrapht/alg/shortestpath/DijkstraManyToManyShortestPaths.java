--- conflicted
+++ resolved
@@ -33,11 +33,6 @@
  * of graph edges of the graph.
  *
  * <p>
-<<<<<<< HEAD
- * For each source vertex a single source shortest paths search is performed, which is stopped as
- * soon as all target vertices are reached. Shortest paths trees are constructed using
- * {@link DijkstraClosestFirstIterator}.
-=======
  * For each source vertex a single source shortest paths search is performed, which is stopped
  * as soon as all target vertices are reached. Shortest paths trees are constructed using
  * {@link DijkstraClosestFirstIterator}. In case $|T| > |S|$ the searches are performed on the reversed
@@ -48,7 +43,6 @@
  * The main bottleneck of this algorithm is the memory usage to store individual shortest paths trees
  * for every source vertex, as they may take a lot of space. Considering this, the typical use case of
  * this algorithm are small graphs or large graphs with small total number of source and target vertices.
->>>>>>> c38049a2
  *
  * @param <V> the graph vertex type
  * @param <E> the graph edge type
