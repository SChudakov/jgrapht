--- conflicted
+++ resolved
@@ -62,11 +62,6 @@
  * path using the bypassed edges stored in the contraction hierarchy graph.
  *
  * <p>
-<<<<<<< HEAD
- * There is a possibility to provide an already computed contraction for the graph. For now there is
- * no means to ensure that the specified contraction is correct, nor to fail-fast. If algorithm uses
- * an incorrect contraction, the results of the search are unpredictable.
-=======
  * There is a possibility to provide an already computed contraction for the graph. For now there is no means
  * to ensure that the specified contraction is correct, nor to fail-fast. If algorithm uses an incorrect
  * contraction, the results of the search are unpredictable.
@@ -79,7 +74,6 @@
  * precomputation is higher than the speed at the stage of computing shortest paths. Typically this algorithm
  * is used to gain speedup for shortest path queries on graphs of middle and large size (i.e. starting at 1.000
  * vertices). If a further query performance improvement is needed take a look at {@link TransitNodeRoutingShortestPath}.
->>>>>>> c38049a2
  *
  * @param <V> the graph vertex type
  * @param <E> the graph edge type
