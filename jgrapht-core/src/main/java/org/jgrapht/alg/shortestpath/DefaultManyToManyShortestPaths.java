--- conflicted
+++ resolved
@@ -27,15 +27,6 @@
  * Naive algorithm for many-to-many shortest paths problem using.
  *
  * <p>
-<<<<<<< HEAD
- * For every pair of source and target vertices computes a shortest path between them and caches the
- * result.
- *
- * <p>
- * For each pair of {@code source} and {@code target} vertex a {@link ShortestPathAlgorithm} is used
- * to compute the path. There is a way to provide the preferable implementation of the interface via
- * the {@code function}.
-=======
  * Time complexity of the algorithm is $O(|S||T|C)$, where $|S|$ is the set of source vertices,
  * $|T|$ is the set of target vertices and $C$ is the complexity of the
  * {@link ShortestPathAlgorithm#getPath(Object, Object)} method of the provided implementation.
@@ -53,7 +44,6 @@
  * second situation is when the complexity of the individual call to
  * {@link ShortestPathAlgorithm#getPath(Object, Object)} takes a lot of time. Therefore the ideal use case
  * for this algorithm are small graphs or large graphs with low total number of source and target vertices.
->>>>>>> c38049a2
  *
  * @param <V> the graph vertex type
  * @param <E> the graph edge type
