/*
 * (C) Copyright 2019-2020, by Semen Chudakov and Contributors.
 *
 * JGraphT : a free Java graph-theory library
 *
 * See the CONTRIBUTORS.md file distributed with this work for additional
 * information regarding copyright ownership.
 *
 * This program and the accompanying materials are made available under the
 * terms of the Eclipse Public License 2.0 which is available at
 * http://www.eclipse.org/legal/epl-2.0, or the
 * GNU Lesser General Public License v2.1 or later
 * which is available at
 * http://www.gnu.org/licenses/old-licenses/lgpl-2.1-standalone.html.
 *
 * SPDX-License-Identifier: EPL-2.0 OR LGPL-2.1-or-later
 */
package org.jgrapht.alg.shortestpath;

import org.jgrapht.*;
import org.jgrapht.alg.util.*;
import org.jgrapht.graph.*;

import java.util.*;
import java.util.stream.*;

import static org.jgrapht.alg.shortestpath.ContractionHierarchyPrecomputation.*;

/**
 * Efficient algorithm for the many-to-many shortest paths problem based on contraction hierarchy.
 *
 * <p>
 * The algorithm is originally described in the article: Sebastian Knopp, Peter Sanders, Dominik
 * Schultes, Frank Schulz, and Dorothea Wagner. 2007. Computing many-to-many shortest paths using
 * highway hierarchies. In Proceedings of the Meeting on Algorithm Engineering &amp; Expermiments.
 * Society for Industrial and Applied Mathematics, Philadelphia, PA, USA, 36-45.
 *
 * <p>
 * First contraction hierarchy is constructed. Then for each target vertex a backward single source
 * shortest paths search is performed on the contracted graph. During the searches a bucket $b(v)$
 * is associated with each vertex $v$ in the graph. A bucket stores a set of pairs $(t,d)$, where
 * $t$ is a target vertex current search is performed from and $d$ is the computed distance from $v$
 * to this target. Then a forward single source shortest paths search is performed from every source
 * vertex. When a search settles a vertex $v$ with distance $d(s,v)$, where $s$ is current source
 * vertex, its bucket is scanned. For each entry $(t,d)$ if $d(s,t) &gt; d(s,v) + d$ values of paths
 * weight between $s$ and $t$ and its middle vertex is updated. The middle vertices are then used to
 * restored actual path from the information in the shortest paths trees.
 *
 * <p>
<<<<<<< HEAD
 * The efficiency of this algorithm is derived from the fact that contraction hierarchy produces
 * fairly small shortest paths trees. This allows to both speedup the computations and decrease
 * memory usage to store the paths.
=======
 * Additionally if $|S|$ > $|T|$ the algorithm is execution on the reversed graph. This allows
 * to reduce the number of buckets and optimize memory usage of the algorithm.
 *
 * <p>
 * The efficiency of this algorithm is derived from the fact that contraction hierarchy produces
 * fairly small shortest paths trees. This allows to both speedup the computations and decrease
 * memory usage to store the paths. The bottleneck of the algorithm is the contraction hierarchy
 * computation, which can lead to significant overhead for dense graphs both in terms of running
 * time and space complexity. Therefore the ideal use case for this algorithm are sparse graphs
 * of any size with low average out-degree id vertices.
>>>>>>> c38049a2
 *
 * @param <V> the graph vertex type
 * @param <E> the graph edge type
 * @author Semen Chudakov
 * @see DefaultManyToManyShortestPaths
 * @see DijkstraManyToManyShortestPaths
 */
public class CHManyToManyShortestPaths<V, E>
    extends
    BaseManyToManyShortestPaths<V, E>
{
    /**
     * Contraction hierarchy of {@code graph}.
     */
    private ContractionHierarchy<V, E> contractionHierarchy;
    /**
     * Contracted version of {@code graph}.
     */
    private Graph<ContractionVertex<V>, ContractionEdge<E>> contractionGraph;
    /**
     * Mapping from vertices in the original {@code graph} to vertices in the
     * {@code contractionGraph}.
     */
    private Map<V, ContractionVertex<V>> contractionMapping;

    /**
     * Constructs an instance of the algorithm for a given {@code graph}.
     *
     * @param graph a graph
     */
    public CHManyToManyShortestPaths(Graph<V, E> graph)
    {
        this(new ContractionHierarchyPrecomputation<>(graph).computeContractionHierarchy());
    }

    /**
     * Constructs an instance of the algorithm for a given {@code contractionHierarchy}.
     *
     * @param contractionHierarchy contraction of the {@code graph}
     */
    public CHManyToManyShortestPaths(ContractionHierarchy<V, E> contractionHierarchy)
    {
        super(contractionHierarchy.getGraph());
        this.contractionHierarchy = contractionHierarchy;
        this.contractionGraph = contractionHierarchy.getContractionGraph();
        this.contractionMapping = contractionHierarchy.getContractionMapping();
    }

    /**
     * {@inheritDoc}
     */
    @Override
    public ManyToManyShortestPaths<V, E> getManyToManyPaths(Set<V> sources, Set<V> targets)
    {
        Objects.requireNonNull(sources, "sources cannot be null!");
        Objects.requireNonNull(targets, "targets cannot be null!");

        Graph<ContractionVertex<V>, ContractionEdge<E>> searchContractionGraph;
        boolean reversed;
        if (sources.size() <= targets.size()) {
            searchContractionGraph = contractionGraph;
            reversed = false;
        } else {
            searchContractionGraph = new EdgeReversedGraph<>(contractionGraph);
            reversed = true;
            Set<V> tmp = targets;
            targets = sources;
            sources = tmp;
        }

        Map<ContractionVertex<V>,
            Map<ContractionVertex<V>, Pair<Double, ContractionEdge<E>>>> forwardSearchSpaces =
                new HashMap<>();
        Map<ContractionVertex<V>,
            Map<ContractionVertex<V>, Pair<Double, ContractionEdge<E>>>> backwardSearchSpaces =
                new HashMap<>();
        Map<Pair<ContractionVertex<V>, ContractionVertex<V>>,
            Pair<Double, ContractionVertex<V>>> middleVertices = new HashMap<>();

        Set<ContractionVertex<V>> contractedSources = sources
            .stream().map(contractionMapping::get).collect(Collectors.toCollection(HashSet::new));
        Set<ContractionVertex<V>> contractedTargets = targets
            .stream().map(contractionMapping::get).collect(Collectors.toCollection(HashSet::new));

        Map<ContractionVertex<V>, List<BucketEntry>> bucketsMap = new HashMap<>();
        for (ContractionVertex<V> vertex : searchContractionGraph.vertexSet()) {
            bucketsMap.put(vertex, new ArrayList<>());
        }

        for (ContractionVertex<V> contractedTarget : contractedTargets) {
            backwardSearch(
                searchContractionGraph, contractedTarget, contractedSources, bucketsMap,
                backwardSearchSpaces, reversed);
        }

        for (ContractionVertex<V> contractedSource : contractedSources) {
            forwardSearch(
                searchContractionGraph, contractedSource, contractedTargets, bucketsMap,
                forwardSearchSpaces, middleVertices, reversed);
        }

        if (reversed) {
            return new CHManyToManyShortestPathsImpl(
                graph, contractionHierarchy, targets, sources, backwardSearchSpaces,
                forwardSearchSpaces, middleVertices);
        } else {
            return new CHManyToManyShortestPathsImpl(
                graph, contractionHierarchy, sources, targets, forwardSearchSpaces,
                backwardSearchSpaces, middleVertices);
        }
    }

    /**
     * Performs backward single source shortest paths search in {@code contractionGraph} starting
     * from {@code target} to {@code sources}. For each vertex $v$ in {@code contractionGraph} a
     * bucket is created that records entries $(t,d)$, where $t$ is a current {@code target} and $d$
     * is a distance computed during current search. A constructed shortest paths tree is then put
     * in {@code backwardSearchSpaces}. If {@code reversed} flag is set to $true$ the specified
     * {@code target} belongs to the original source vertices and therefore downward edges should be
     * masked in the contraction graph instead of upward.
     *
     * @param contractionGraph graph to perform search in
     * @param target search start vertex
     * @param contractedSources vertices to end search at
     * @param bucketsMap map from vertices to their buckets
     * @param backwardSearchSpaces map from vertices to their search spaces
     * @param reversed indicates if current search is reversed
     */
    private void backwardSearch(
        Graph<ContractionVertex<V>, ContractionEdge<E>> contractionGraph,
        ContractionVertex<V> target, Set<ContractionVertex<V>> contractedSources,
        Map<ContractionVertex<V>, List<BucketEntry>> bucketsMap,
        Map<ContractionVertex<V>,
            Map<ContractionVertex<V>, Pair<Double, ContractionEdge<E>>>> backwardSearchSpaces,
        boolean reversed)
    {
        Graph<ContractionVertex<V>, ContractionEdge<E>> maskSubgraph;

        if (reversed) {
            maskSubgraph = new MaskSubgraph<>(
                new EdgeReversedGraph<>(contractionGraph), v -> false, e -> !e.isUpward);
        } else {
            maskSubgraph = new MaskSubgraph<>(
                new EdgeReversedGraph<>(contractionGraph), v -> false, e -> e.isUpward);
        }

        Map<ContractionVertex<V>, Pair<Double, ContractionEdge<E>>> distanceAndPredecessorMap =
            getDistanceAndPredecessorMap(maskSubgraph, target, contractedSources);

        backwardSearchSpaces.put(target, distanceAndPredecessorMap);

        for (Map.Entry<ContractionVertex<V>,
            Pair<Double, ContractionEdge<E>>> entry : distanceAndPredecessorMap.entrySet())
        {
            bucketsMap
                .get(entry.getKey()).add(new BucketEntry(target, entry.getValue().getFirst()));
        }
    }

    /**
     * Performs forward search from the given {@code source} to {@code targets}. A constructed
     * shortest paths tree is then put in {@code forwardSearchSpaces}. If {@code reversed} flag is
     * set to $true$ the specified {@code source} belongs to the original target vertices and
     * therefore upward edges should be masked in the contraction graph instead of the downward.
     *
     * @param contractionGraph graph to perform search in
     * @param source start vertex of the search
     * @param contractedTargets vertices to end search at
     * @param bucketsMap map from vertices to their buckets
     * @param forwardSearchSpaces map from vertices to their search spaces
     * @param middleVerticesMap map from source-target pairs to theirs distances and middle nodes
     * @param reversed indicates if current search is reversed
     */
    private void forwardSearch(
        Graph<ContractionVertex<V>, ContractionEdge<E>> contractionGraph,
        ContractionVertex<V> source, Set<ContractionVertex<V>> contractedTargets,
        Map<ContractionVertex<V>, List<BucketEntry>> bucketsMap,
        Map<ContractionVertex<V>,
            Map<ContractionVertex<V>, Pair<Double, ContractionEdge<E>>>> forwardSearchSpaces,
        Map<Pair<ContractionVertex<V>, ContractionVertex<V>>,
            Pair<Double, ContractionVertex<V>>> middleVerticesMap,
        boolean reversed)
    {
        Graph<ContractionVertex<V>, ContractionEdge<E>> maskSubgraph;
        if (reversed) {
            maskSubgraph = new MaskSubgraph<>(contractionGraph, v -> false, e -> e.isUpward);
        } else {
            maskSubgraph = new MaskSubgraph<>(contractionGraph, v -> false, e -> !e.isUpward);
        }

        Map<ContractionVertex<V>, Pair<Double, ContractionEdge<E>>> distanceAndPredecessorMap =
            getDistanceAndPredecessorMap(maskSubgraph, source, contractedTargets);

        forwardSearchSpaces.put(source, distanceAndPredecessorMap);

        for (Map.Entry<ContractionVertex<V>,
            Pair<Double, ContractionEdge<E>>> entry : distanceAndPredecessorMap.entrySet())
        {
            ContractionVertex<V> middleVertex = entry.getKey();
            double forwardDistance = entry.getValue().getFirst();

            for (BucketEntry bucketEntry : bucketsMap.get(middleVertex)) {
                double pathDistance = forwardDistance + bucketEntry.distance;
                Pair<ContractionVertex<V>, ContractionVertex<V>> pair;
                if (reversed) {
                    pair = Pair.of(bucketEntry.target, source);
                } else {
                    pair = Pair.of(source, bucketEntry.target);
                }
                middleVerticesMap.compute(pair, (p, distanceAndMiddleNode) -> {
                    if (distanceAndMiddleNode == null
                        || distanceAndMiddleNode.getFirst() > pathDistance)
                    {
                        return Pair.of(pathDistance, middleVertex);
                    }
                    return distanceAndMiddleNode;
                });
            }
        }
    }

    /**
     * Computes distance and predecessor map for a single source shortest paths search starting at
     * source and finishing the search as soon as all {@code targets} are reached.
     *
     * @param contractionGraph a graph
     * @param source search start vertex
     * @param targets search end vertices
     * @return distance and predecessor map
     */
    private Map<ContractionVertex<V>,
        Pair<Double, ContractionEdge<E>>> getDistanceAndPredecessorMap(
            Graph<ContractionVertex<V>, ContractionEdge<E>> contractionGraph,
            ContractionVertex<V> source, Set<ContractionVertex<V>> targets)
    {
        return ((TreeSingleSourcePathsImpl<ContractionVertex<V>,
            ContractionEdge<E>>) getShortestPathsTree(contractionGraph, source, targets)).map;
    }

    /**
     * Stores data computed during the backward searches.
     */
    private class BucketEntry
    {
        /**
         * Start vertex of the backward search during which this entry is created.
         */
        ContractionVertex<V> target;
        /**
         * Distance from a vertex this entry is created for to {@code target}.
         */
        double distance;

        /**
         * Constrcuts an instance of an entry for the given {@code target} and {@code distance}.
         *
         * @param target backward search start vertex
         * @param distance distance to {@code target}
         */
        public BucketEntry(ContractionVertex<V> target, double distance)
        {
            this.target = target;
            this.distance = distance;
        }
    }

    /**
     * Implementation of
     * {@link org.jgrapht.alg.interfaces.ManyToManyShortestPathsAlgorithm.ManyToManyShortestPaths}
     * for many-to-many shortest paths algorithm based on contraction hierarchy. Paths are stored in
     * form of bidirectional single source shortest paths trees. When a path weight is queried a
     * value that is stored in {@code distanceAndMiddleVertexMap} is returned. When an actual paths
     * is required it is constructed by recursively unpacking edges stored in the shortest paths
     * trees corresponding to source and target vertices.
     */
    private class CHManyToManyShortestPathsImpl
        extends
        BaseManyToManyShortestPathsImpl<V, E>
    {
        /**
         * The underlying graph.
         */
        private final Graph<V, E> graph;
        /**
         * Contraction hierarchy for {@code graph}.
         */
        private final Graph<ContractionVertex<V>, ContractionEdge<E>> contractionGraph;
        /**
         * Mapping from original to contracted vertices.
         */
        private final Map<V, ContractionVertex<V>> contractionMapping;

        /**
         * Stores forward search space for each start vertex.
         */
        private Map<ContractionVertex<V>,
            Map<ContractionVertex<V>, Pair<Double, ContractionEdge<E>>>> forwardSearchSpaces;
        /**
         * Stores backward search space for each target vertex.
         */
        private Map<ContractionVertex<V>,
            Map<ContractionVertex<V>, Pair<Double, ContractionEdge<E>>>> backwardSearchSpaces;

        /**
         * Stores pair of path weight and middle vertex for each source-target pair.
         */
        private Map<Pair<ContractionVertex<V>, ContractionVertex<V>>,
            Pair<Double, ContractionVertex<V>>> distanceAndMiddleVertexMap;

        /**
         * Constructs a new instance for the given {@code graph}, {@code contractionGraph},
         * {@code contractionMapping}, {@code forwardSearchSpaces}, {@code backwardSearchSpaces} and
         * {@code distanceAndMiddleVertexMap}.
         *
         * @param graph underlying graph.
         * @param hierarchy contraction hierarchy
         * @param forwardSearchSpaces search spaces of source vertices
         * @param backwardSearchSpaces search spaces of target vertices
         * @param distanceAndMiddleVertexMap weights and middle vertices of paths
         */
        public CHManyToManyShortestPathsImpl(
            Graph<V, E> graph, ContractionHierarchy<V, E> hierarchy, Set<V> sources, Set<V> targets,
            Map<ContractionVertex<V>,
                Map<ContractionVertex<V>, Pair<Double, ContractionEdge<E>>>> forwardSearchSpaces,
            Map<ContractionVertex<V>,
                Map<ContractionVertex<V>, Pair<Double, ContractionEdge<E>>>> backwardSearchSpaces,
            Map<Pair<ContractionVertex<V>, ContractionVertex<V>>,
                Pair<Double, ContractionVertex<V>>> distanceAndMiddleVertexMap)
        {
            super(sources, targets);
            this.graph = graph;
            this.contractionGraph = hierarchy.getContractionGraph();
            this.contractionMapping = hierarchy.getContractionMapping();
            this.forwardSearchSpaces = forwardSearchSpaces;
            this.backwardSearchSpaces = backwardSearchSpaces;
            this.distanceAndMiddleVertexMap = distanceAndMiddleVertexMap;
        }

        /**
         * {@inheritDoc}
         */
        @Override
        public GraphPath<V, E> getPath(V source, V target)
        {
            assertCorrectSourceAndTarget(source, target);

            LinkedList<E> edgeList = new LinkedList<>();
            LinkedList<V> vertexList = new LinkedList<>();

            ContractionVertex<V> contractedSource = contractionMapping.get(source);
            ContractionVertex<V> contractedTarget = contractionMapping.get(target);
            Pair<ContractionVertex<V>, ContractionVertex<V>> contractedVertices =
                Pair.of(contractedSource, contractedTarget);

            Map<ContractionVertex<V>, Pair<Double, ContractionEdge<E>>> forwardTree =
                forwardSearchSpaces.get(contractedSource);
            Map<ContractionVertex<V>, Pair<Double, ContractionEdge<E>>> backwardTree =
                backwardSearchSpaces.get(contractedTarget);

            Pair<Double, ContractionVertex<V>> distanceAndCommonVertex =
                distanceAndMiddleVertexMap.get(contractedVertices);

            if (distanceAndCommonVertex == null) {
                return null;
            }

            ContractionVertex<V> commonVertex = distanceAndCommonVertex.getSecond();

            // add common vertex
            vertexList.add(commonVertex.vertex);

            // traverse forward path
            ContractionVertex<V> v = commonVertex;
            while (true) {
                ContractionEdge<E> e = forwardTree.get(v).getSecond();

                if (e == null) {
                    break;
                }

                contractionHierarchy.unpackBackward(e, vertexList, edgeList);
                v = contractionGraph.getEdgeSource(e);
            }

            // traverse reverse path
            v = commonVertex;
            while (true) {
                ContractionEdge<E> e = backwardTree.get(v).getSecond();

                if (e == null) {
                    break;
                }

                contractionHierarchy.unpackForward(e, vertexList, edgeList);
                v = contractionGraph.getEdgeTarget(e);
            }

            return new GraphWalk<>(
                graph, source, target, vertexList, edgeList, distanceAndCommonVertex.getFirst());
        }

        /**
         * {@inheritDoc}
         */
        @Override
        public double getWeight(V source, V target)
        {
            assertCorrectSourceAndTarget(source, target);

            Pair<ContractionVertex<V>, ContractionVertex<V>> contractedVertices =
                Pair.of(contractionMapping.get(source), contractionMapping.get(target));

            if (distanceAndMiddleVertexMap.containsKey(contractedVertices)) {
                return distanceAndMiddleVertexMap.get(contractedVertices).getFirst();
            } else {
                return Double.POSITIVE_INFINITY;
            }
        }
    }
}<|MERGE_RESOLUTION|>--- conflicted
+++ resolved
@@ -47,11 +47,6 @@
  * restored actual path from the information in the shortest paths trees.
  *
  * <p>
-<<<<<<< HEAD
- * The efficiency of this algorithm is derived from the fact that contraction hierarchy produces
- * fairly small shortest paths trees. This allows to both speedup the computations and decrease
- * memory usage to store the paths.
-=======
  * Additionally if $|S|$ > $|T|$ the algorithm is execution on the reversed graph. This allows
  * to reduce the number of buckets and optimize memory usage of the algorithm.
  *
@@ -62,7 +57,6 @@
  * computation, which can lead to significant overhead for dense graphs both in terms of running
  * time and space complexity. Therefore the ideal use case for this algorithm are sparse graphs
  * of any size with low average out-degree id vertices.
->>>>>>> c38049a2
  *
  * @param <V> the graph vertex type
  * @param <E> the graph edge type
