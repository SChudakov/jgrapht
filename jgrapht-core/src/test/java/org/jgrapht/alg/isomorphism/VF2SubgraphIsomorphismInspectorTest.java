package org.jgrapht.alg.isomorphism;

import static org.junit.Assert.*;

import java.util.*;
import org.jgrapht.*;
import org.jgrapht.graph.*;
import org.junit.Assert;
import org.junit.Rule;
import org.junit.Test;
import org.junit.rules.ExpectedException;



public class VF2SubgraphIsomorphismInspectorTest {


    @Rule
    public ExpectedException thrown1  = ExpectedException.none();
    @Rule
    public ExpectedException thrown2  = ExpectedException.none();
    @Rule
    public ExpectedException thrown5  = ExpectedException.none();
    @Rule
    public ExpectedException thrown6  = ExpectedException.none();
    @Rule
    public ExpectedException thrown7  = ExpectedException.none();
    @Rule
    public ExpectedException thrown8  = ExpectedException.none();
    @Rule
    public ExpectedException thrown9  = ExpectedException.none();
    @Rule
    public ExpectedException thrown10  = ExpectedException.none();

    /**
     * Tests graph types: In case of invalid graph types or invalid
     * combination of graph arguments UnsupportedOperationException or
     * InvalidArgumentException is expected
     */
    @Test
    public void testGraphTypes()    {

        DirectedGraph<Integer, DefaultEdge> dg0 ;

        DirectedGraph<Integer, DefaultEdge> dg1 =
                new DefaultDirectedGraph<Integer, DefaultEdge>
                        (DefaultEdge.class);

        dg1.addVertex(1);
        dg1.addVertex(2);

        dg1.addEdge(1, 2);

        SimpleGraph<Integer, DefaultEdge> sg0;

        SimpleGraph<Integer, DefaultEdge> sg1 =
                new SimpleGraph<Integer, DefaultEdge>(DefaultEdge.class);

        sg1.addVertex(1);
        sg1.addVertex(2);

        sg1.addEdge(1, 2);


        Multigraph<Integer, DefaultEdge> mg1 =
                new Multigraph<Integer, DefaultEdge>(DefaultEdge.class);

        mg1.addVertex(1);
        mg1.addVertex(2);

        mg1.addEdge(1, 2);


        Pseudograph<Integer, DefaultEdge> pg1 =
                new Pseudograph<Integer, DefaultEdge>(DefaultEdge.class);

        pg1.addVertex(1);
        pg1.addVertex(2);

        pg1.addEdge(1, 2);

        /* GT-0 */ /*test graph=NULL not possible because of compiler error */
        /*VF2SubgraphIsomorphismInspector<Integer, DefaultEdge> gt0 =
                new VF2SubgraphIsomorphismInspector<Integer,DefaultEdge>
                        (sg0,sg1); */

        /* GT-1: multigraphs */
        try {
            VF2SubgraphIsomorphismInspector<Integer, DefaultEdge> gt1 =
                    new VF2SubgraphIsomorphismInspector<Integer,DefaultEdge>
                            (mg1,mg1);
            Assert.fail("Expected UnsupportedOperationException");
        } catch (UnsupportedOperationException ex){
            /* Expected Exception found */
        }

        /* GT-2: pseudographs */
        try {
            VF2SubgraphIsomorphismInspector<Integer, DefaultEdge> gt2 =
                    new VF2SubgraphIsomorphismInspector<Integer, DefaultEdge>
                            (pg1,pg1);
            Assert.fail("Expected UnsupportedOperationException");
        } catch (UnsupportedOperationException ex){
            /* Expected Exception found */
        }

        /* GT-3: simple graphs */
        VF2SubgraphIsomorphismInspector<Integer, DefaultEdge> gt3 =
           new VF2SubgraphIsomorphismInspector<Integer, DefaultEdge>
                       (sg1,sg1);
        assertEquals("[1=1 2=2]", gt3.getMappings().next().toString());

        /* GT-4: directed graphs */
        VF2SubgraphIsomorphismInspector<Integer, DefaultEdge> gt4 =
                new VF2SubgraphIsomorphismInspector<Integer, DefaultEdge>
                        (dg1,dg1);
        assertEquals("[1=1 2=2]", gt4.getMappings().next().toString());

        /* GT-5: simple graph + multigraph */
        try {
            VF2SubgraphIsomorphismInspector<Integer, DefaultEdge> gt5 =
                    new VF2SubgraphIsomorphismInspector<Integer, DefaultEdge>
                            (sg1,mg1);
            Assert.fail("Expected UnsupportedOperationException");
        } catch (UnsupportedOperationException ex){
            /* Expected Exception found */
        }

        /* GT-6: simple graph + pseudograph */
        try {
            VF2SubgraphIsomorphismInspector<Integer, DefaultEdge> gt6 =
                    new VF2SubgraphIsomorphismInspector<Integer, DefaultEdge>
                            (sg1,pg1);
            Assert.fail("Expected UnsupportedOperationException");
        } catch (UnsupportedOperationException ex){
            /* Expected Exception found */
        }

        /* GT-7: directed graph + mulitgraph */
        try {
            VF2SubgraphIsomorphismInspector<Integer, DefaultEdge> gt7 =
                    new VF2SubgraphIsomorphismInspector<Integer, DefaultEdge>
                            (dg1,mg1);
            Assert.fail("Expected UnsupportedOperationException");
        } catch (UnsupportedOperationException ex){
            /* Expected Exception found */
        }

        /* GT-8: directed graph + pseudograph */
        try {
            VF2SubgraphIsomorphismInspector<Integer, DefaultEdge> gt8 =
                    new VF2SubgraphIsomorphismInspector<Integer, DefaultEdge>
                            (dg1,pg1);
            Assert.fail("Expected UnsupportedOperationException");
        } catch (UnsupportedOperationException ex){
            /* Expected Exception found */
        }

        /* GT-9: pseudograph + multigraph */
        try {
            VF2SubgraphIsomorphismInspector<Integer, DefaultEdge> gt9 =
                    new VF2SubgraphIsomorphismInspector<Integer, DefaultEdge>
                            (pg1,mg1);
            Assert.fail("Expected UnsupportedOperationException");
        } catch (UnsupportedOperationException ex){
            /* Expected Exception found */
        }

        /* GT-10: simple graph + directed graph */
        try {
            VF2SubgraphIsomorphismInspector<Integer, DefaultEdge> gt10 =
                    new VF2SubgraphIsomorphismInspector<Integer, DefaultEdge>
                            (sg1, dg1);
            Assert.fail("Expected IllegalArgumentException");
        } catch (IllegalArgumentException ex){
            /* Expected Exception found */
        }
    }


    /**
    * Tests edge cases on simple graphs
    */
    @Test
    public void testEdgeCasesSimpleGraph()    {

        /* ECS-1: graph and subgraph empty */

        SimpleGraph<Integer, DefaultEdge> sg0v =
            new SimpleGraph<Integer, DefaultEdge>(DefaultEdge.class),
                                          sg0v2 =
            new SimpleGraph<Integer, DefaultEdge>(DefaultEdge.class);

        VF2SubgraphIsomorphismInspector<Integer, DefaultEdge> vfs1 =
            new VF2SubgraphIsomorphismInspector<Integer, DefaultEdge>
                    (sg0v, sg0v2);

        assertEquals("[]", vfs1.getMappings().next().toString());


        /* ECS-2: graph non-empty, subgraph empty */

        SimpleGraph<Integer, DefaultEdge> sg4v3e =
            new SimpleGraph<Integer, DefaultEdge>(DefaultEdge.class);

        sg4v3e.addVertex(1);
        sg4v3e.addVertex(2);
        sg4v3e.addVertex(3);
        sg4v3e.addVertex(4);

        sg4v3e.addEdge(1, 2);
        sg4v3e.addEdge(3, 2);
        sg4v3e.addEdge(3, 4);

        VF2SubgraphIsomorphismInspector<Integer, DefaultEdge> vfs2 =
            new VF2SubgraphIsomorphismInspector<Integer, DefaultEdge>
                    (sg4v3e, sg0v);

        assertEquals("[1=~~ 2=~~ 3=~~ 4=~~]",
                        vfs2.getMappings().next().toString());


        /* ECS-3: graph empty, subgraph non-empty */

        VF2SubgraphIsomorphismInspector<Integer, DefaultEdge> vfs3 =
            new VF2SubgraphIsomorphismInspector<Integer, DefaultEdge>
                    (sg0v, sg4v3e);

        assertEquals(false, vfs3.isomorphismExists());


        /* ECS-4: graph non-empty, subgraph single vertex */

        SimpleGraph<Integer, DefaultEdge> sg1v =
                new SimpleGraph<Integer, DefaultEdge>(DefaultEdge.class);

        sg1v.addVertex(5);

        VF2SubgraphIsomorphismInspector<Integer, DefaultEdge> vfs4 =
            new VF2SubgraphIsomorphismInspector<Integer, DefaultEdge>
                    (sg4v3e, sg1v);

        Iterator<IsomorphicGraphMapping<Integer, DefaultEdge>> iter =
            vfs4.getMappings();

        Set<String> mappings = 
            new HashSet<String>(Arrays.asList("[1=5 2=~~ 3=~~ 4=~~]",
                                              "[1=~~ 2=5 3=~~ 4=~~]",
                                              "[1=~~ 2=~~ 3=5 4=~~]",
                                              "[1=~~ 2=~~ 3=~~ 4=5]"));
        assertEquals(true, mappings.remove(iter.next().toString()));
        assertEquals(true, mappings.remove(iter.next().toString()));
        assertEquals(true, mappings.remove(iter.next().toString()));
        assertEquals(true, mappings.remove(iter.next().toString()));
        assertEquals(false, iter.hasNext());


        /* ECS-5: graph empty, subgraph single vertex */

        VF2SubgraphIsomorphismInspector<Integer, DefaultEdge> vfs5 =
            new VF2SubgraphIsomorphismInspector<Integer, DefaultEdge>
                    (sg0v, sg1v);

<<<<<<< HEAD

        VF2SubgraphIsomorphismInspector<Integer, DefaultEdge> vf6b =
            new VF2SubgraphIsomorphismInspector<Integer, DefaultEdge>(g3, g6);

        assertEquals(false, vf6b.isomorphismExists());
=======
        assertEquals(false, vfs5.isomorphismExists());

>>>>>>> ab748279

        /* ECS-6: subgraph with vertices, but no edges */

        SimpleGraph<Integer, DefaultEdge> sg3v0e =
                new SimpleGraph<Integer, DefaultEdge>(DefaultEdge.class);

        sg3v0e.addVertex(5);
        sg3v0e.addVertex(6);
        sg3v0e.addVertex(7);

        VF2SubgraphIsomorphismInspector<Integer, DefaultEdge> vfs6 =
            new VF2SubgraphIsomorphismInspector<Integer, DefaultEdge>
                    (sg4v3e, sg3v0e);

        assertEquals(false, vfs6.isomorphismExists());

        /* ECS-7: graph and subgraph with vertices, but no edges */

        SimpleGraph<Integer, DefaultEdge> sg2v0e =
                new SimpleGraph<Integer, DefaultEdge>(DefaultEdge.class);

        sg2v0e.addVertex(1);
        sg2v0e.addVertex(2);

        VF2SubgraphIsomorphismInspector<Integer, DefaultEdge> vfs7 =
                new VF2SubgraphIsomorphismInspector<Integer, DefaultEdge>
                        (sg3v0e, sg2v0e);

        Iterator<IsomorphicGraphMapping<Integer, DefaultEdge>> iter7 =
                vfs7.getMappings();

        Set<String> mappings7 =
                new HashSet<String>(Arrays.asList("[5=1 6=2 7=~~]",
                        "[5=1 6=~~ 7=2]",
                        "[5=2 6=1 7=~~]",
                        "[5=~~ 6=1 7=2]",
                        "[5=2 6=~~ 7=1]",
                        "[5=~~ 6=2 7=1]"));
        assertEquals(true, mappings7.remove(iter7.next().toString()));
        assertEquals(true, mappings7.remove(iter7.next().toString()));
        assertEquals(true, mappings7.remove(iter7.next().toString()));
        assertEquals(true, mappings7.remove(iter7.next().toString()));
        assertEquals(true, mappings7.remove(iter7.next().toString()));
        assertEquals(true, mappings7.remove(iter7.next().toString()));
        assertEquals(false, iter7.hasNext());


        /* ECS-8: graph no edges, subgraph contains single edge */

        SimpleGraph<Integer, DefaultEdge> sg2v1e =
            new SimpleGraph<Integer, DefaultEdge>(DefaultEdge.class);

        sg2v1e.addVertex(5);
        sg2v1e.addVertex(6);

        sg2v1e.addEdge(5, 6);

        VF2SubgraphIsomorphismInspector<Integer, DefaultEdge> vfs8 =
            new VF2SubgraphIsomorphismInspector<Integer, DefaultEdge>
                    (sg3v0e, sg2v1e);

        assertEquals(false, vfs8.isomorphismExists());


        /* ECS-9: complete graphs of different size,
        * graph smaller than subgraph*/

        SimpleGraph<Integer, DefaultEdge> sg5k =
                    new SimpleGraph<Integer, DefaultEdge>(DefaultEdge.class);

        sg5k.addVertex(0);
        sg5k.addVertex(1);
        sg5k.addVertex(2);
        sg5k.addVertex(3);
        sg5k.addVertex(4);

        sg5k.addEdge(0, 1);
        sg5k.addEdge(0, 2);
        sg5k.addEdge(0, 3);
        sg5k.addEdge(0, 4);
        sg5k.addEdge(1, 2);
        sg5k.addEdge(1, 3);
        sg5k.addEdge(1, 4);
        sg5k.addEdge(2, 3);
        sg5k.addEdge(2, 4);
        sg5k.addEdge(3, 4);

        SimpleGraph<Integer, DefaultEdge> sg4k =
                new SimpleGraph<Integer, DefaultEdge>(DefaultEdge.class);

        sg4k.addVertex(0);
        sg4k.addVertex(1);
        sg4k.addVertex(2);
        sg4k.addVertex(3);

        sg4k.addEdge(0, 1);
        sg4k.addEdge(0, 2);
        sg4k.addEdge(0, 3);
        sg4k.addEdge(1, 2);
        sg4k.addEdge(1, 3);
        sg4k.addEdge(2, 3);

        SimpleGraph<Integer, DefaultEdge> sg3k =
                new SimpleGraph<Integer, DefaultEdge>(DefaultEdge.class);

        sg3k.addVertex(0);
        sg3k.addVertex(1);
        sg3k.addVertex(2);

        sg3k.addEdge(0, 1);
        sg3k.addEdge(0, 2);
        sg3k.addEdge(1, 2);

        VF2SubgraphIsomorphismInspector<Integer, DefaultEdge> vfs9 =
                new VF2SubgraphIsomorphismInspector<Integer, DefaultEdge>
                        (sg4k, sg5k);

        assertEquals(false, vfs9.isomorphismExists());

        /* ECS-10: complete graphs of different size,
        * graph bigger than subgraph*/

        VF2SubgraphIsomorphismInspector<Integer, DefaultEdge> vfs10 =
                new VF2SubgraphIsomorphismInspector<Integer, DefaultEdge>
                    (sg4k, sg3k);
        Iterator<IsomorphicGraphMapping<Integer, DefaultEdge>> iter10 =
                vfs10.getMappings();

        Set<String> mappings10 =
                new HashSet<String>(Arrays.asList(
                        "[0=0 1=1 2=2 3=~~]",
                        "[0=0 1=1 2=~~ 3=2]",
                        "[0=0 1=~~ 2=1 3=2]",
                        "[0=~~ 1=0 2=1 3=2]",
                        "[0=1 1=0 2=2 3=~~]",
                        "[0=1 1=0 2=~~ 3=2]",
                        "[0=1 1=~~ 2=0 3=2]",
                        "[0=~~ 1=1 2=0 3=2]",
                        "[0=2 1=1 2=0 3=~~]",
                        "[0=2 1=1 2=~~ 3=0]",
                        "[0=2 1=~~ 2=1 3=0]",
                        "[0=~~ 1=2 2=1 3=0]",
                        "[0=0 1=2 2=1 3=~~]",
                        "[0=0 1=2 2=~~ 3=1]",
                        "[0=0 1=~~ 2=2 3=1]",
                        "[0=~~ 1=0 2=2 3=1]",
                        "[0=1 1=2 2=0 3=~~]",
                        "[0=1 1=2 2=~~ 3=0]",
                        "[0=1 1=~~ 2=2 3=0]",
                        "[0=~~ 1=1 2=2 3=0]",
                        "[0=2 1=0 2=1 3=~~]",
                        "[0=2 1=0 2=~~ 3=1]",
                        "[0=2 1=~~ 2=0 3=1]",
                        "[0=~~ 1=2 2=0 3=1]"
                ));
        assertEquals(true, mappings10.remove(iter10.next().toString()));
        assertEquals(true, mappings10.remove(iter10.next().toString()));
        assertEquals(true, mappings10.remove(iter10.next().toString()));
        assertEquals(true, mappings10.remove(iter10.next().toString()));
        assertEquals(true, mappings10.remove(iter10.next().toString()));
        assertEquals(true, mappings10.remove(iter10.next().toString()));
        assertEquals(true, mappings10.remove(iter10.next().toString()));
        assertEquals(true, mappings10.remove(iter10.next().toString()));
        assertEquals(true, mappings10.remove(iter10.next().toString()));
        assertEquals(true, mappings10.remove(iter10.next().toString()));
        assertEquals(true, mappings10.remove(iter10.next().toString()));
        assertEquals(true, mappings10.remove(iter10.next().toString()));
        assertEquals(true, mappings10.remove(iter10.next().toString()));
        assertEquals(true, mappings10.remove(iter10.next().toString()));
        assertEquals(true, mappings10.remove(iter10.next().toString()));
        assertEquals(true, mappings10.remove(iter10.next().toString()));
        assertEquals(true, mappings10.remove(iter10.next().toString()));
        assertEquals(true, mappings10.remove(iter10.next().toString()));
        assertEquals(true, mappings10.remove(iter10.next().toString()));
        assertEquals(true, mappings10.remove(iter10.next().toString()));
        assertEquals(true, mappings10.remove(iter10.next().toString()));
        assertEquals(true, mappings10.remove(iter10.next().toString()));
        assertEquals(true, mappings10.remove(iter10.next().toString()));
        assertEquals(true, mappings10.remove(iter10.next().toString()));
        assertEquals(false, iter10.hasNext());


        /* ECS-11: isomorphic graphs */

        VF2SubgraphIsomorphismInspector<Integer, DefaultEdge> vfs11 =
                new VF2SubgraphIsomorphismInspector<Integer, DefaultEdge>
                        (sg4v3e, sg4v3e);

        Iterator<IsomorphicGraphMapping<Integer, DefaultEdge>> iter11 =
                vfs11.getMappings();

        Set<String> mappings11 =
                new HashSet<String>(Arrays.asList("[1=1 2=2 3=3 4=4]",
                        "[1=4 2=3 3=2 4=1]"));
        assertEquals(true, mappings11.remove(iter11.next().toString()));
        assertEquals(true, mappings11.remove(iter11.next().toString()));
        assertEquals(false, iter11.hasNext());


        /* ECS-12: not connected graphs of different size */
        SimpleGraph<Integer, DefaultEdge> sg6v4enc =
                new SimpleGraph<Integer, DefaultEdge>(DefaultEdge.class);

        sg6v4enc.addVertex(0);
        sg6v4enc.addVertex(1);
        sg6v4enc.addVertex(2);
        sg6v4enc.addVertex(3);
        sg6v4enc.addVertex(4);
        sg6v4enc.addVertex(5);

        sg6v4enc.addEdge(1, 2);
        sg6v4enc.addEdge(2, 3);
        sg6v4enc.addEdge(3, 1);
        sg6v4enc.addEdge(4, 5);

        SimpleGraph<Integer, DefaultEdge> sg5v4enc =
                new SimpleGraph<Integer, DefaultEdge>(DefaultEdge.class);

        sg5v4enc.addVertex(6);
        sg5v4enc.addVertex(7);
        sg5v4enc.addVertex(8);
        sg5v4enc.addVertex(9);
        sg5v4enc.addVertex(10);

        sg5v4enc.addEdge(7, 6);
        sg5v4enc.addEdge(9, 8);
        sg5v4enc.addEdge(10, 9);
        sg5v4enc.addEdge(8, 10);

        VF2SubgraphIsomorphismInspector<Integer, DefaultEdge> vfs12 =
                new VF2SubgraphIsomorphismInspector<Integer, DefaultEdge>
                        (sg6v4enc, sg5v4enc);

        Iterator<IsomorphicGraphMapping<Integer, DefaultEdge>> iter12 =
                vfs12.getMappings();

        Set<String> mappings12 =
                new HashSet<String>(Arrays.asList(
                        "[0=~~ 1=8 2=10 3=9 4=7 5=6]",
                        "[0=~~ 1=9 2=8 3=10 4=7 5=6]",
                        "[0=~~ 1=10 2=9 3=8 4=7 5=6]",
                        "[0=~~ 1=8 2=10 3=9 4=6 5=7]",
                        "[0=~~ 1=9 2=8 3=10 4=6 5=7]",
                        "[0=~~ 1=10 2=9 3=8 4=6 5=7]",
                        "[0=~~ 1=10 2=8 3=9 4=7 5=6]",
                        "[0=~~ 1=8 2=9 3=10 4=7 5=6]",
                        "[0=~~ 1=9 2=10 3=8 4=7 5=6]",
                        "[0=~~ 1=10 2=8 3=9 4=6 5=7]",
                        "[0=~~ 1=8 2=9 3=10 4=6 5=7]",
                        "[0=~~ 1=9 2=10 3=8 4=6 5=7]"));
        assertEquals(true, mappings12.remove(iter12.next().toString()));
        assertEquals(true, mappings12.remove(iter12.next().toString()));
        assertEquals(true, mappings12.remove(iter12.next().toString()));
        assertEquals(true, mappings12.remove(iter12.next().toString()));
        assertEquals(true, mappings12.remove(iter12.next().toString()));
        assertEquals(true, mappings12.remove(iter12.next().toString()));
        assertEquals(true, mappings12.remove(iter12.next().toString()));
        assertEquals(true, mappings12.remove(iter12.next().toString()));
        assertEquals(true, mappings12.remove(iter12.next().toString()));
        assertEquals(true, mappings12.remove(iter12.next().toString()));
        assertEquals(true, mappings12.remove(iter12.next().toString()));
        assertEquals(true, mappings12.remove(iter12.next().toString()));
        assertEquals(false, iter12.hasNext());
   }


    /* Tests edge cases on directed graphs
     */
    @Test
    public void testEdgeCasesDirectedGraph()    {

        /* ECD-1: graph and subgraph empty */

        DirectedGraph<Integer, DefaultEdge> dg0v =
                new DefaultDirectedGraph<Integer, DefaultEdge>
                    (DefaultEdge.class),
                                            dg0v2 =
                new DefaultDirectedGraph<Integer, DefaultEdge>
                    (DefaultEdge.class);

        VF2SubgraphIsomorphismInspector<Integer, DefaultEdge> vf1 =
            new VF2SubgraphIsomorphismInspector<Integer, DefaultEdge>
                    (dg0v, dg0v2);

        assertEquals("[]", vf1.getMappings().next().toString());


        /* ECD-2: graph non-empty, subgraph empty */

        DirectedGraph<Integer, DefaultEdge> dg4v3e =
                new DefaultDirectedGraph<Integer, DefaultEdge>
                        (DefaultEdge.class);

        dg4v3e.addVertex(1);
        dg4v3e.addVertex(2);
        dg4v3e.addVertex(3);
        dg4v3e.addVertex(4);

        dg4v3e.addEdge(1, 2);
        dg4v3e.addEdge(3, 2);
        dg4v3e.addEdge(3, 4);

        VF2SubgraphIsomorphismInspector<Integer, DefaultEdge> vf2 =
                new VF2SubgraphIsomorphismInspector<Integer, DefaultEdge>
                        (dg4v3e, dg0v);

        assertEquals("[1=~~ 2=~~ 3=~~ 4=~~]",
                vf2.getMappings().next().toString());


        /* ECD-3: graph empty, subgraph non-empty */

        VF2SubgraphIsomorphismInspector<Integer, DefaultEdge> vf3 =
                new VF2SubgraphIsomorphismInspector<Integer, DefaultEdge>
                        (dg0v, dg4v3e);

        assertEquals(false, vf3.isomorphismExists());


        /* ECD-4: graph non-empty, subgraph single vertex */

        DirectedGraph<Integer, DefaultEdge> dg1v =
                new DefaultDirectedGraph<Integer, DefaultEdge>
                        (DefaultEdge.class);

        dg1v.addVertex(5);

        VF2SubgraphIsomorphismInspector<Integer, DefaultEdge> vf4 =
                new VF2SubgraphIsomorphismInspector<Integer, DefaultEdge>
                        (dg4v3e, dg1v);

        Iterator<IsomorphicGraphMapping<Integer, DefaultEdge>> iter4 =
                vf4.getMappings();

        Set<String> mappings =
                new HashSet<String>(Arrays.asList("[1=5 2=~~ 3=~~ 4=~~]",
                        "[1=~~ 2=5 3=~~ 4=~~]",
                        "[1=~~ 2=~~ 3=5 4=~~]",
                        "[1=~~ 2=~~ 3=~~ 4=5]"));
        assertEquals(true, mappings.remove(iter4.next().toString()));
        assertEquals(true, mappings.remove(iter4.next().toString()));
        assertEquals(true, mappings.remove(iter4.next().toString()));
        assertEquals(true, mappings.remove(iter4.next().toString()));
        assertEquals(false, iter4.hasNext());


        /* ECD-5: graph empty, subgraph single vertex */

        VF2SubgraphIsomorphismInspector<Integer, DefaultEdge> vf5 =
                new VF2SubgraphIsomorphismInspector<Integer, DefaultEdge>
                        (dg0v, dg1v);

        assertEquals(false, vf5.isomorphismExists());

<<<<<<< HEAD

        VF2SubgraphIsomorphismInspector<Integer, DefaultEdge> vfs6b =
            new VF2SubgraphIsomorphismInspector<Integer, DefaultEdge>(sg3, sg6);

        assertEquals(false, vfs6b.isomorphismExists());
=======

        /* ECD-6: subgraph with vertices, but no edges */
>>>>>>> ab748279

        DirectedGraph<Integer, DefaultEdge> dg3v0e =
                new DefaultDirectedGraph<Integer, DefaultEdge>
                        (DefaultEdge.class);

        dg3v0e.addVertex(5);
        dg3v0e.addVertex(6);
        dg3v0e.addVertex(7);

        VF2SubgraphIsomorphismInspector<Integer, DefaultEdge> vf6 =
                new VF2SubgraphIsomorphismInspector<Integer, DefaultEdge>
                        (dg4v3e, dg3v0e);

        assertEquals(false, vf6.isomorphismExists());

        /* ECD-7: graph and subgraph with vertices, but no edges */

        DirectedGraph<Integer, DefaultEdge> dg2v0e =
                new DefaultDirectedGraph<Integer, DefaultEdge>
                        (DefaultEdge.class);

        dg2v0e.addVertex(1);
        dg2v0e.addVertex(2);

        VF2SubgraphIsomorphismInspector<Integer, DefaultEdge> vf7 =
                new VF2SubgraphIsomorphismInspector<Integer, DefaultEdge>
                        (dg3v0e, dg2v0e);

        Iterator<IsomorphicGraphMapping<Integer, DefaultEdge>> iter7 =
                vf7.getMappings();

        Set<String> mappings7 =
                new HashSet<String>(Arrays.asList("[5=1 6=2 7=~~]",
                        "[5=1 6=~~ 7=2]",
                        "[5=2 6=1 7=~~]",
                        "[5=~~ 6=1 7=2]",
                        "[5=2 6=~~ 7=1]",
                        "[5=~~ 6=2 7=1]"));
        assertEquals(true, mappings7.remove(iter7.next().toString()));
        assertEquals(true, mappings7.remove(iter7.next().toString()));
        assertEquals(true, mappings7.remove(iter7.next().toString()));
        assertEquals(true, mappings7.remove(iter7.next().toString()));
        assertEquals(true, mappings7.remove(iter7.next().toString()));
        assertEquals(true, mappings7.remove(iter7.next().toString()));
        assertEquals(false, iter7.hasNext());


        /* ECD-8: graph no edges, subgraph contains single edge */

        DirectedGraph<Integer, DefaultEdge> dg2v1e =
                new DefaultDirectedGraph<Integer, DefaultEdge>
                        (DefaultEdge.class);

        dg2v1e.addVertex(5);
        dg2v1e.addVertex(6);

        dg2v1e.addEdge(5, 6);

        VF2SubgraphIsomorphismInspector<Integer, DefaultEdge> vf8 =
                new VF2SubgraphIsomorphismInspector<Integer, DefaultEdge>
                        (dg3v0e, dg2v1e);

        assertEquals(false, vf8.isomorphismExists());


        /* ECD-9: complete graphs of different size,
        * graph smaller than subgraph*/

        DirectedGraph<Integer, DefaultEdge> dg5c =
                new DefaultDirectedGraph<Integer, DefaultEdge>
                        (DefaultEdge.class);

        dg5c.addVertex(0);
        dg5c.addVertex(1);
        dg5c.addVertex(2);
        dg5c.addVertex(3);
        dg5c.addVertex(4);

        dg5c.addEdge(0, 1);
        dg5c.addEdge(0, 2);
        dg5c.addEdge(0, 3);
        dg5c.addEdge(0, 4);
        dg5c.addEdge(1, 2);
        dg5c.addEdge(1, 3);
        dg5c.addEdge(1, 4);
        dg5c.addEdge(2, 3);
        dg5c.addEdge(2, 4);
        dg5c.addEdge(3, 4);

        DirectedGraph<Integer, DefaultEdge> dg4c =
                new DefaultDirectedGraph<Integer, DefaultEdge>
                        (DefaultEdge.class);

        dg4c.addVertex(0);
        dg4c.addVertex(1);
        dg4c.addVertex(2);
        dg4c.addVertex(3);

        dg4c.addEdge(0, 1);
        dg4c.addEdge(0, 2);
        dg4c.addEdge(0, 3);
        dg4c.addEdge(1, 2);
        dg4c.addEdge(1, 3);
        dg4c.addEdge(2, 3);

        VF2SubgraphIsomorphismInspector<Integer, DefaultEdge> vf9 =
                new VF2SubgraphIsomorphismInspector<Integer, DefaultEdge>
                        (dg4c, dg5c);

        assertEquals(false, vf9.isomorphismExists());

        /* ECD-10: complete graphs of different size,
        * graph bigger than subgraph*/

        VF2SubgraphIsomorphismInspector<Integer, DefaultEdge> vf10 =
                new VF2SubgraphIsomorphismInspector<Integer, DefaultEdge>
                        (dg5c, dg4c);

        Iterator<IsomorphicGraphMapping<Integer, DefaultEdge>> iter10 =
                vf10.getMappings();

        Set<String> mappings10 =
                new HashSet<String>(Arrays.asList("[0=0 1=1 2=2 3=3 4=~~]",
                        "[0=0 1=1 2=2 3=~~ 4=3]",
                        "[0=0 1=1 2=~~ 3=2 4=3]",
                        "[0=0 1=~~ 2=1 3=2 4=3]",
                        "[0=~~ 1=0 2=1 3=2 4=3]"));
        assertEquals(true, mappings10.remove(iter10.next().toString()));
        assertEquals(true, mappings10.remove(iter10.next().toString()));
        assertEquals(true, mappings10.remove(iter10.next().toString()));
        assertEquals(true, mappings10.remove(iter10.next().toString()));
        assertEquals(true, mappings10.remove(iter10.next().toString()));
        assertEquals(false, iter10.hasNext());


        /* ECD-11: isomorphic graphs */

        VF2SubgraphIsomorphismInspector<Integer, DefaultEdge> vf11 =
                new VF2SubgraphIsomorphismInspector<Integer, DefaultEdge>
                        (dg4v3e, dg4v3e);

        Iterator<IsomorphicGraphMapping<Integer, DefaultEdge>> iter11 =
                vf11.getMappings();

        assertEquals("[1=1 2=2 3=3 4=4]",
                iter11.next().toString());
        assertEquals(false, iter11.hasNext());


        /* ECD-12: not connected graphs of different size */
        DirectedGraph<Integer, DefaultEdge> dg6v4enc =
                new DefaultDirectedGraph<Integer, DefaultEdge>
                        (DefaultEdge.class);

        dg6v4enc.addVertex(0);
        dg6v4enc.addVertex(1);
        dg6v4enc.addVertex(2);
        dg6v4enc.addVertex(3);
        dg6v4enc.addVertex(4);
        dg6v4enc.addVertex(5);

        dg6v4enc.addEdge(1, 2);
        dg6v4enc.addEdge(2, 3);
        dg6v4enc.addEdge(3, 1);
        dg6v4enc.addEdge(4, 5);

        DirectedGraph<Integer, DefaultEdge> dg5v4enc =
                new DefaultDirectedGraph<Integer, DefaultEdge>
                        (DefaultEdge.class);

        dg5v4enc.addVertex(6);
        dg5v4enc.addVertex(7);
        dg5v4enc.addVertex(8);
        dg5v4enc.addVertex(9);
        dg5v4enc.addVertex(10);

        dg5v4enc.addEdge(7, 6);
        dg5v4enc.addEdge(9, 8);
        dg5v4enc.addEdge(10, 9);
        dg5v4enc.addEdge(8, 10);

        VF2SubgraphIsomorphismInspector<Integer, DefaultEdge> vf12 =
                new VF2SubgraphIsomorphismInspector<Integer, DefaultEdge>
                        (dg6v4enc, dg5v4enc);

        Iterator<IsomorphicGraphMapping<Integer, DefaultEdge>> iter12 =
                vf12.getMappings();

        Set<String> mappings12 =
                new HashSet<String>(Arrays.asList("[0=~~ 1=8 2=10 3=9 4=7 5=6]",
                        "[0=~~ 1=9 2=8 3=10 4=7 5=6]",
                        "[0=~~ 1=10 2=9 3=8 4=7 5=6]"));
        assertEquals(true, mappings12.remove(iter12.next().toString()));
        assertEquals(true, mappings12.remove(iter12.next().toString()));
        assertEquals(true, mappings12.remove(iter12.next().toString()));
        assertEquals(false, iter12.hasNext());
    }



    @Test
    public void testExhaustive() {

        /* DET-1:
         *
         * 
         *      0   3
         *      |  /|        0 2
         * g1 = | 2 |   g2 = |/
         *      |/  |        1
         *      1   4
         */

        SimpleGraph<Integer, DefaultEdge> g1 =
                new SimpleGraph<Integer, DefaultEdge>(DefaultEdge.class),
                                         g2 = 
                new SimpleGraph<Integer, DefaultEdge>(DefaultEdge.class);

        g1.addVertex(0);
        g1.addVertex(1);
        g1.addVertex(2);
        g1.addVertex(3);
        g1.addVertex(4);

        g2.addVertex(0);
        g2.addVertex(1);
        g2.addVertex(2);

        g1.addEdge(0, 1);
        g1.addEdge(1, 2);
        g1.addEdge(2, 3);
        g1.addEdge(3, 4);

        g2.addEdge(0, 1);
        g2.addEdge(1, 2);

        VF2SubgraphIsomorphismInspector<Integer, DefaultEdge> vf2 =
            new VF2SubgraphIsomorphismInspector<Integer, DefaultEdge>(g1, g2);

        assertEquals(true,
            SubgraphIsomorphismTestUtils.containsAllMatchings(vf2, g1, g2));



        /* DET-2: (example from VF2 presentation)
         *
         * g3 = ...   g4 = ...
         * 
         */

        DirectedGraph<Integer, DefaultEdge> g3 =
            new DefaultDirectedGraph<Integer, DefaultEdge>(DefaultEdge.class),
                                            g4 =
            new DefaultDirectedGraph<Integer, DefaultEdge>(DefaultEdge.class);

        g3.addVertex(0);
        g3.addVertex(1);
        g3.addVertex(2);
        g3.addVertex(3);
        g3.addVertex(4);
        g3.addVertex(5);

        g4.addVertex(0);
        g4.addVertex(1);
        g4.addVertex(2);
        g4.addVertex(3);

        g3.addEdge(0, 1);
        g3.addEdge(0, 5);
        g3.addEdge(1, 4);
        g3.addEdge(2, 1);
        g3.addEdge(2, 4);
        g3.addEdge(3, 1);
        g3.addEdge(4, 0);
        g3.addEdge(5, 2);
        g3.addEdge(5, 4);

        g4.addEdge(0, 3);
        g4.addEdge(1, 2);
        g4.addEdge(1, 3);
        g4.addEdge(2, 3);
        g4.addEdge(2, 0);

        VF2SubgraphIsomorphismInspector<Integer, DefaultEdge> vf3 =
            new VF2SubgraphIsomorphismInspector<Integer, DefaultEdge>(g3, g4);

        assertEquals(true,
            SubgraphIsomorphismTestUtils.containsAllMatchings(vf3, g3, g4));


        /* DET-3:
         *
         *      1----0        0---2
         *      |             |  /
         * g5 = |        g6 = | /
         *      |             |/
         *      2----3        1
         */

        SimpleGraph<Integer, DefaultEdge> g5 =
            new SimpleGraph<Integer, DefaultEdge>(DefaultEdge.class),
                                          g6 =
            new SimpleGraph<Integer, DefaultEdge>(DefaultEdge.class);

        g5.addVertex(0);
        g5.addVertex(1);
        g5.addVertex(2);
        g5.addVertex(3);

        g6.addVertex(0);
        g6.addVertex(1);
        g6.addVertex(2);

        g5.addEdge(0, 1);
        g5.addEdge(1, 2);
        g5.addEdge(2, 3);

        g6.addEdge(0, 1);
        g6.addEdge(1, 2);
        g6.addEdge(2, 0);

        VF2SubgraphIsomorphismInspector<Integer, DefaultEdge> vf4 =
            new VF2SubgraphIsomorphismInspector<Integer, DefaultEdge>(g5, g6);

        assertEquals(true,
            SubgraphIsomorphismTestUtils.containsAllMatchings(vf4, g5, g6));
    }

    /** RG-1:
     * Tests if a all matchings are correct (on some random graphs).
     */
    @Test
    public void testRandomGraphs() {
        Random rnd = new Random();
        rnd.setSeed(54321);

        for (int i = 1; i < 50; i++)    {
            int vertexCount    = 2 + rnd.nextInt(i),
                edgeCount      = vertexCount + 
                    rnd.nextInt(vertexCount * (vertexCount - 1)) / 2,
                subVertexCount = 1 + rnd.nextInt(vertexCount);

            DirectedGraph<Integer, DefaultEdge> g1 =
                SubgraphIsomorphismTestUtils.randomGraph(vertexCount,
                                edgeCount, i),
                                                g2 =
                SubgraphIsomorphismTestUtils.randomSubgraph(g1, subVertexCount,
                                i);

            VF2SubgraphIsomorphismInspector<Integer, DefaultEdge> vf2 =
                new VF2SubgraphIsomorphismInspector<Integer, DefaultEdge>(g1,
                                g2);

            SubgraphIsomorphismTestUtils.showLog(i + ": " + vertexCount +
                            "v, " + edgeCount + "e ");

            for (Iterator<IsomorphicGraphMapping<Integer, DefaultEdge>>
                    mappings = vf2.getMappings(); mappings.hasNext();) {
                assertEquals(true,
                    SubgraphIsomorphismTestUtils.isCorrectMatching(
                                    mappings.next(), g1, g2));
                SubgraphIsomorphismTestUtils.showLog(".");
            }
            SubgraphIsomorphismTestUtils.showLog("\n");
        }
    }


    /** RG-2:
     * Tests if all matchings are correct and if every matching is found
     * (on random graphs).
     */
    @Test
    public void testRandomGraphsExhaustive() {
        Random rnd = new Random();
        rnd.setSeed(12345);

        for (int i = 1; i < 100; i++)    {
            int vertexCount    = 3 + rnd.nextInt(5),
                edgeCount      = rnd.nextInt(vertexCount * (vertexCount - 1)),
                subVertexCount = 2 + rnd.nextInt(vertexCount),
                subEdgeCount   = rnd.nextInt(subVertexCount * 
                                    (subVertexCount - 1));

            DirectedGraph<Integer, DefaultEdge> g1 =
                SubgraphIsomorphismTestUtils.randomGraph(vertexCount,
                                edgeCount, i),
                                                g2 =
                SubgraphIsomorphismTestUtils.randomGraph(subVertexCount,
                                subEdgeCount, i);

            VF2SubgraphIsomorphismInspector<Integer, DefaultEdge> vf2 =
                new VF2SubgraphIsomorphismInspector<Integer, DefaultEdge>(g1,
                                g2);

            SubgraphIsomorphismTestUtils.showLog(i + ": " + vertexCount +
                            "v, " + edgeCount + "e ....\n");

            assertEquals(true,
                SubgraphIsomorphismTestUtils.containsAllMatchings
                        (vf2, g1, g2));
        }
    }


    /* SEM */
    @Test
    public void testSemanticCheck() {
        /*
         *       a---<3>---b
         *       |         |
         * g1 = <4>       <1>   g2 = A---<6>---b---<5>---B
         *       |         |
         *       A---<2>---B
         */
        SimpleGraph<String, Integer> g1 =
                new SimpleGraph<String, Integer>(Integer.class),
                                     g2 =
                new SimpleGraph<String, Integer>(Integer.class);

        g1.addVertex("a");
        g1.addVertex("b");
        g1.addVertex("A");
        g1.addVertex("B");

        g1.addEdge("a", "b", 3);
        g1.addEdge("b", "B", 1);
        g1.addEdge("B", "A", 2);
        g1.addEdge("A", "a", 4);


        g2.addVertex("A");
        g2.addVertex("b");
        g2.addVertex("B");

        g2.addEdge("A", "b", 6);
        g2.addEdge("b", "B", 5);

        /* SEM-1
        * test vertex and edge comparator */
        VF2SubgraphIsomorphismInspector<String, Integer> vf2 =
                new VF2SubgraphIsomorphismInspector<String, Integer>(g1, g2,
                        new VertexComp(),
                        new EdgeComp());


        Iterator<IsomorphicGraphMapping<String, Integer>> iter =
                vf2.getMappings();


        assertEquals("[A=A B=b a=~~ b=B]", iter.next().toString());
        assertEquals(false, iter.hasNext());


        /* SEM-2
        *  test vertex comparator */
        VF2SubgraphIsomorphismInspector<String, Integer> vf3 =
                new VF2SubgraphIsomorphismInspector<String, Integer>(g1, g2,
                        new VertexComp(),
                        new DefaultComparator<Integer>());


        Iterator<IsomorphicGraphMapping<String, Integer>> iter2 =
                vf3.getMappings();

        Set<String> mappings =
                new HashSet<String>(Arrays.asList("[A=A B=b a=~~ b=B]",
                        "[A=~~ B=B a=A b=b]"));
        assertEquals(true, mappings.remove(iter2.next().toString()));
        assertEquals(true, mappings.remove(iter2.next().toString()));
        assertEquals(false, iter2.hasNext());

        /* SEM-3
        *  test edge comparator */
        VF2SubgraphIsomorphismInspector<String, Integer> vf4 =
                new VF2SubgraphIsomorphismInspector<String, Integer>(g1, g2,
                        new DefaultComparator<String>(),
                        new EdgeComp());

        Iterator<IsomorphicGraphMapping<String, Integer>> iter3 =
                vf4.getMappings();


        Set<String> mappings2 =
                new HashSet<String>(Arrays.asList("[A=A B=b a=~~ b=B]",
                        "[A=A B=~~ a=b b=B]"));
        assertEquals(true, mappings2.remove(iter3.next().toString()));
        assertEquals(true, mappings2.remove(iter3.next().toString()));
        assertEquals(false, iter3.hasNext());
    }

    private class VertexComp implements Comparator<String>  {
        @Override
        public int compare(String o1, String o2) {
            if (o1.toLowerCase().equals(o2.toLowerCase()))
                return 0;
            else
                return 1;
        }
    }

    private class EdgeComp implements Comparator<Integer>   {
        @Override
        public int compare(Integer o1, Integer o2) {
            return (o1 % 2) - (o2 % 2);
        }
    }




    /* HG:
    * measures time needed to check a pair of huge random graphs
    *
    * */
    @Test
    public void testHugeGraph() {
<<<<<<< HEAD
        int n = 700;
=======
        int n = 800;
>>>>>>> ab748279
        long time = System.currentTimeMillis();

        DirectedGraph<Integer, DefaultEdge> g1 =
            SubgraphIsomorphismTestUtils.randomGraph(n, n*n/50, 12345),
                                            g2 =
            SubgraphIsomorphismTestUtils.randomSubgraph(g1, n/2, 54321);

        VF2SubgraphIsomorphismInspector<Integer, DefaultEdge> vf2 =
            new VF2SubgraphIsomorphismInspector<Integer, DefaultEdge>(g1, g2);

        assertEquals(true, vf2.isomorphismExists());
<<<<<<< HEAD
        
        SubgraphIsomorphismTestUtils.showLog(
                        "|V1| = " + g1.vertexSet().size() + 
                      ", |E1| = " + g1.edgeSet().size() + 
                      ", |V2| = " + g2.vertexSet().size() + 
                      ", |E2| = " + g2.edgeSet().size() +
                      " - " + (System.currentTimeMillis() - time) + "ms");
    }
    
    @Test
    public void testSemanticCheck() {
        /*
         *       a---<3>---b
         *       |         |
         * g1 = <4>       <1>   g2 = A---<6>---b---<5>---B
         *       |         |
         *       A---<2>---B
         */
        SimpleGraph<String, Integer> g1 =
            new SimpleGraph<String, Integer>(Integer.class),
                                     g2 =
            new SimpleGraph<String, Integer>(Integer.class);
                                          
        g1.addVertex("a");
        g1.addVertex("b");
        g1.addVertex("A");
        g1.addVertex("B");
        
        g1.addEdge("a", "b", 3);
        g1.addEdge("b", "B", 1);
        g1.addEdge("B", "A", 2);
        g1.addEdge("A", "a", 4);

        g2.addVertex("A");
        g2.addVertex("b");
        g2.addVertex("B");
        
        g2.addEdge("A", "b", 6);
        g2.addEdge("b", "B", 5);

        // test vertex and edge comparator
        VF2SubgraphIsomorphismInspector<String, Integer> vf2 =
            new VF2SubgraphIsomorphismInspector<String, Integer>(g1, g2,
                            new VertexComp(),
                            new EdgeComp());

        Iterator<IsomorphicGraphMapping<String, Integer>> iter =
            vf2.getMappings();

        assertEquals("[A=A B=b a=~~ b=B]", iter.next().toString());
        assertEquals(false, iter.hasNext());

        // test vertex comparator
        VF2SubgraphIsomorphismInspector<String, Integer> vf3 =
            new VF2SubgraphIsomorphismInspector<String, Integer>(g1, g2,
                            new VertexComp(),
                            new DefaultComparator<Integer>());

        Iterator<IsomorphicGraphMapping<String, Integer>> iter2 =
            vf3.getMappings();

        Set<String> mappings = 
            new HashSet<String>(Arrays.asList("[A=A B=b a=~~ b=B]",
                                              "[A=~~ B=B a=A b=b]"));
        assertEquals(true, mappings.remove(iter2.next().toString()));
        assertEquals(true, mappings.remove(iter2.next().toString()));
        assertEquals(false, iter2.hasNext());

        // test edge comparator
        VF2SubgraphIsomorphismInspector<String, Integer> vf4 =
            new VF2SubgraphIsomorphismInspector<String, Integer>(g1, g2,
                            new DefaultComparator<String>(),
                            new EdgeComp());

        Iterator<IsomorphicGraphMapping<String, Integer>> iter3 =
            vf4.getMappings();

        Set<String> mappings2 = 
            new HashSet<String>(Arrays.asList("[A=A B=b a=~~ b=B]",
                                              "[A=A B=~~ a=b b=B]"));
        assertEquals(true, mappings2.remove(iter3.next().toString()));
        assertEquals(true, mappings2.remove(iter3.next().toString()));
        assertEquals(false, iter3.hasNext());
    }
    
    private class VertexComp implements Comparator<String>  {
        @Override
        public int compare(String o1, String o2) {
            if (o1.toLowerCase().equals(o2.toLowerCase()))
                return 0;
            else
                return 1;
        }
    }
    
    private class EdgeComp implements Comparator<Integer>   {
        @Override
        public int compare(Integer o1, Integer o2) {
            return (o1 % 2) - (o2 % 2);
        }
=======

        System.out.println("|V1| = " + g1.vertexSet().size() + 
                         ", |E1| = " + g1.edgeSet().size() + 
                         ", |V2| = " + g2.vertexSet().size() + 
                         ", |E2| = " + g2.edgeSet().size() +
                         " - " + (System.currentTimeMillis() - time) + "ms");
>>>>>>> ab748279
    }
}
<|MERGE_RESOLUTION|>--- conflicted
+++ resolved
@@ -261,16 +261,8 @@
             new VF2SubgraphIsomorphismInspector<Integer, DefaultEdge>
                     (sg0v, sg1v);
 
-<<<<<<< HEAD
-
-        VF2SubgraphIsomorphismInspector<Integer, DefaultEdge> vf6b =
-            new VF2SubgraphIsomorphismInspector<Integer, DefaultEdge>(g3, g6);
-
-        assertEquals(false, vf6b.isomorphismExists());
-=======
         assertEquals(false, vfs5.isomorphismExists());
 
->>>>>>> ab748279
 
         /* ECS-6: subgraph with vertices, but no edges */
 
@@ -625,16 +617,7 @@
 
         assertEquals(false, vf5.isomorphismExists());
 
-<<<<<<< HEAD
-
-        VF2SubgraphIsomorphismInspector<Integer, DefaultEdge> vfs6b =
-            new VF2SubgraphIsomorphismInspector<Integer, DefaultEdge>(sg3, sg6);
-
-        assertEquals(false, vfs6b.isomorphismExists());
-=======
-
         /* ECD-6: subgraph with vertices, but no edges */
->>>>>>> ab748279
 
         DirectedGraph<Integer, DefaultEdge> dg3v0e =
                 new DefaultDirectedGraph<Integer, DefaultEdge>
@@ -1152,11 +1135,7 @@
     * */
     @Test
     public void testHugeGraph() {
-<<<<<<< HEAD
         int n = 700;
-=======
-        int n = 800;
->>>>>>> ab748279
         long time = System.currentTimeMillis();
 
         DirectedGraph<Integer, DefaultEdge> g1 =
@@ -1168,7 +1147,6 @@
             new VF2SubgraphIsomorphismInspector<Integer, DefaultEdge>(g1, g2);
 
         assertEquals(true, vf2.isomorphismExists());
-<<<<<<< HEAD
         
         SubgraphIsomorphismTestUtils.showLog(
                         "|V1| = " + g1.vertexSet().size() + 
@@ -1178,104 +1156,4 @@
                       " - " + (System.currentTimeMillis() - time) + "ms");
     }
     
-    @Test
-    public void testSemanticCheck() {
-        /*
-         *       a---<3>---b
-         *       |         |
-         * g1 = <4>       <1>   g2 = A---<6>---b---<5>---B
-         *       |         |
-         *       A---<2>---B
-         */
-        SimpleGraph<String, Integer> g1 =
-            new SimpleGraph<String, Integer>(Integer.class),
-                                     g2 =
-            new SimpleGraph<String, Integer>(Integer.class);
-                                          
-        g1.addVertex("a");
-        g1.addVertex("b");
-        g1.addVertex("A");
-        g1.addVertex("B");
-        
-        g1.addEdge("a", "b", 3);
-        g1.addEdge("b", "B", 1);
-        g1.addEdge("B", "A", 2);
-        g1.addEdge("A", "a", 4);
-
-        g2.addVertex("A");
-        g2.addVertex("b");
-        g2.addVertex("B");
-        
-        g2.addEdge("A", "b", 6);
-        g2.addEdge("b", "B", 5);
-
-        // test vertex and edge comparator
-        VF2SubgraphIsomorphismInspector<String, Integer> vf2 =
-            new VF2SubgraphIsomorphismInspector<String, Integer>(g1, g2,
-                            new VertexComp(),
-                            new EdgeComp());
-
-        Iterator<IsomorphicGraphMapping<String, Integer>> iter =
-            vf2.getMappings();
-
-        assertEquals("[A=A B=b a=~~ b=B]", iter.next().toString());
-        assertEquals(false, iter.hasNext());
-
-        // test vertex comparator
-        VF2SubgraphIsomorphismInspector<String, Integer> vf3 =
-            new VF2SubgraphIsomorphismInspector<String, Integer>(g1, g2,
-                            new VertexComp(),
-                            new DefaultComparator<Integer>());
-
-        Iterator<IsomorphicGraphMapping<String, Integer>> iter2 =
-            vf3.getMappings();
-
-        Set<String> mappings = 
-            new HashSet<String>(Arrays.asList("[A=A B=b a=~~ b=B]",
-                                              "[A=~~ B=B a=A b=b]"));
-        assertEquals(true, mappings.remove(iter2.next().toString()));
-        assertEquals(true, mappings.remove(iter2.next().toString()));
-        assertEquals(false, iter2.hasNext());
-
-        // test edge comparator
-        VF2SubgraphIsomorphismInspector<String, Integer> vf4 =
-            new VF2SubgraphIsomorphismInspector<String, Integer>(g1, g2,
-                            new DefaultComparator<String>(),
-                            new EdgeComp());
-
-        Iterator<IsomorphicGraphMapping<String, Integer>> iter3 =
-            vf4.getMappings();
-
-        Set<String> mappings2 = 
-            new HashSet<String>(Arrays.asList("[A=A B=b a=~~ b=B]",
-                                              "[A=A B=~~ a=b b=B]"));
-        assertEquals(true, mappings2.remove(iter3.next().toString()));
-        assertEquals(true, mappings2.remove(iter3.next().toString()));
-        assertEquals(false, iter3.hasNext());
-    }
-    
-    private class VertexComp implements Comparator<String>  {
-        @Override
-        public int compare(String o1, String o2) {
-            if (o1.toLowerCase().equals(o2.toLowerCase()))
-                return 0;
-            else
-                return 1;
-        }
-    }
-    
-    private class EdgeComp implements Comparator<Integer>   {
-        @Override
-        public int compare(Integer o1, Integer o2) {
-            return (o1 % 2) - (o2 % 2);
-        }
-=======
-
-        System.out.println("|V1| = " + g1.vertexSet().size() + 
-                         ", |E1| = " + g1.edgeSet().size() + 
-                         ", |V2| = " + g2.vertexSet().size() + 
-                         ", |E2| = " + g2.edgeSet().size() +
-                         " - " + (System.currentTimeMillis() - time) + "ms");
->>>>>>> ab748279
-    }
 }
